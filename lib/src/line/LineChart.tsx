import * as React from "react";
import { type InputDatum } from "victory-native-skia";
import { transformInputData } from "../utils/transformInputData";
import { type LayoutChangeEvent } from "react-native";
import { Canvas } from "@shopify/react-native-skia";
import { type CurveType, makeLinePath } from "./makeLinePath";
import {
  makeMutable,
  runOnJS,
  type SharedValue,
  useSharedValue,
} from "react-native-reanimated";
import type {
  LineChartRenderArg,
  ScaleType,
  SidedNumber,
  TransformedData,
} from "../types";
import {
  Gesture,
  GestureDetector,
  GestureHandlerRootView,
} from "react-native-gesture-handler";
import { findClosestPoint } from "../utils/findClosestPoint";
import { valueFromSidedNumber } from "../utils/valueFromSidedNumber";
<<<<<<< HEAD
=======
import type { ScaleLinear } from "d3-scale";
import { useHasGrid } from "../utils/useHasGrid";
>>>>>>> d8bd85b0

type LineChartProps<
  T extends InputDatum,
  XK extends keyof T,
  YK extends keyof T,
> = {
  data: T[];
  xKey: XK;
  yKeys: YK[];
  curve: CurveType | { [K in YK]: CurveType };
  xScaleType: ScaleType;
  yScaleType: Omit<ScaleType, "band">;
  // TODO: Axes
  padding?: SidedNumber;
  domainPadding?: SidedNumber;
  onPressActiveStart?: () => void;
  onPressActiveEnd?: () => void;
  onPressActiveChange?: (isPressActive: boolean) => void;
  onPressValueChange?: (args: {
    x: { value: T[XK]; position: number };
    y: { [K in YK]: { value: T[K]; position: number } };
  }) => void;
  activePressX?: {
    value?: SharedValue<T[XK]>;
    position?: SharedValue<number>;
  };
  activePressY?: {
    [K in YK]?: { value?: SharedValue<T[K]>; position?: SharedValue<number> };
  };
  children: (args: LineChartRenderArg<T, XK, YK>) => React.ReactNode;
};

export function LineChart<
  T extends InputDatum,
  XK extends keyof T,
  YK extends keyof T,
>({
  data,
  xKey,
  yKeys,
  xScaleType,
  yScaleType,
  curve,
  padding,
  domainPadding,
  onPressActiveChange,
  onPressValueChange,
  onPressActiveStart,
  onPressActiveEnd,
  activePressX: incomingActivePressX,
  activePressY: incomingActivePressY,
  children,
}: LineChartProps<T, XK, YK>) {
  const [size, setSize] = React.useState({ width: 0, height: 0 });
  const onLayout = React.useCallback(
    ({ nativeEvent: { layout } }: LayoutChangeEvent) => {
      setSize(layout);
    },
    [],
  );

  const tData = useSharedValue<TransformedData<T, XK, YK>>({
    ix: [],
    ox: [],
    y: yKeys.reduce(
      (acc, key) => {
        acc[key] = { i: [], o: [] };
        return acc;
      },
      {} as TransformedData<T, XK, YK>["y"],
    ),
  });
<<<<<<< HEAD
  const { paths, xScale, yScale, chartBounds } = React.useMemo(() => {
=======

  const { hasGrid, font, labelOffset, formatYLabel } = useHasGrid(children);

  const { paths, xScale, yScale } = React.useMemo(() => {
>>>>>>> d8bd85b0
    const { xScale, yScale, ..._tData } = transformInputData({
      data,
      xKey,
      yKeys,
      xScaleType,
      yScaleType,
      gridMetrics: { hasGrid, font, labelOffset, formatYLabel },
      // TODO: These are likely going to need to change.
      // TODO: domainPadding needs to get applied at the scale level i think?
      outputWindow: {
        xMin:
          valueFromSidedNumber(padding, "left") +
          valueFromSidedNumber(domainPadding, "left"),
        xMax:
          size.width -
          (valueFromSidedNumber(padding, "right") +
            valueFromSidedNumber(domainPadding, "right")),
        yMin:
          valueFromSidedNumber(padding, "top") +
          valueFromSidedNumber(domainPadding, "top"),
        yMax:
          size.height -
          (valueFromSidedNumber(padding, "bottom") +
            valueFromSidedNumber(domainPadding, "bottom")),
      },
    });
    tData.value = _tData;

    const makePaths = () => {
      const cache = {} as Record<string, string>;
      return new Proxy(
        {},
        {
          get(_, property: string) {
            const [key, chartType] = property.split(".") as [
              YK,
              "line" | "area",
            ];
            if (!yKeys.includes(key) || !["line", "area"].includes(chartType))
              return "";

            if (cache[property]) return cache[property];

            const path = makeLinePath(
              typeof curve === "string" ? curve : curve[key] || "linear",
              _tData.ox,
              _tData.y[key].o,
              {
                type: chartType,
                y0: yScale.range()[1] || 0,
              },
            );

            cache[property] = path;
            return path;
          },
        },
      ) as Parameters<LineChartProps<T, XK, YK>["children"]>[0]["paths"];
    };

    const paths = makePaths();

    const chartBounds = {
      left: xScale(xScale.domain().at(0) || 0),
      right: xScale(xScale.domain().at(-1) || 0),
      top: yScale(yScale.domain().at(0) || 0),
      bottom: yScale(yScale.domain().at(-1) || 0),
    };

    return { tData, paths, xScale, yScale, chartBounds };
  }, [data, xKey, yKeys, size, curve]);

  const [isPressActive, setIsPressActive] = React.useState(false);
  const changePressActive = React.useCallback(
    (val: boolean) => {
      setIsPressActive(val);
      onPressActiveChange?.(val);
    },
    [onPressActiveChange],
  );
  const internalActivePressX = React.useRef({
    value: makeMutable(0 as T[XK]),
    position: makeMutable(0 as number),
  });
  const activePressX = {
    value: incomingActivePressX?.value || internalActivePressX.current.value,
    position:
      incomingActivePressX?.position || internalActivePressX.current.position,
  };

  const internalActivePressY = React.useRef(
    yKeys.reduce(
      (acc, key) => {
        acc[key] = {
          value: makeMutable(0 as T[YK]),
          position: makeMutable(0),
        };
        return acc;
      },
      {} as Parameters<
        LineChartProps<T, XK, YK>["children"]
      >[0]["activePressY"],
    ),
  );
  const activePressY = yKeys.reduce(
    (acc, key) => {
      acc[key] = {
        value:
          incomingActivePressY?.[key]?.value ||
          internalActivePressY.current[key].value,
        position:
          incomingActivePressY?.[key]?.position ||
          internalActivePressY.current[key].position,
      };
      return acc;
    },
    {} as Parameters<LineChartProps<T, XK, YK>["children"]>[0]["activePressY"],
  );

  /**
   * Pan gesture handling
   */
  const lastIdx = useSharedValue(null as null | number);
  const pan = Gesture.Pan()
    .onStart(() => {
      onPressActiveStart && runOnJS(onPressActiveStart)();
      runOnJS(changePressActive)(true);
    })
    .onUpdate((evt) => {
      const idx = findClosestPoint(tData.value.ox, evt.x);
      if (typeof idx !== "number") return;

      // TODO: Types, add safety checks
      activePressX.value.value = tData.value.ix[idx] as T[XK];
      activePressX.position.value = tData.value.ox[idx]!;

      yKeys.forEach((key) => {
        activePressY[key].value.value = tData.value.y[key].i[idx] as T[YK];
        activePressY[key].position.value = tData.value.y[key].o[idx]!;
      });

      onPressValueChange &&
        lastIdx.value !== idx &&
        runOnJS(onPressValueChange)({
          x: {
            value: activePressX.value.value,
            position: activePressX.position.value,
          },
          y: yKeys.reduce(
            (acc, key) => {
              acc[key] = {
                value: activePressY[key].value.value,
                position: activePressY[key].position.value,
              };
              return acc;
            },
            {} as { [K in YK]: { value: T[K]; position: number } },
          ),
        });

      lastIdx.value = idx;
    })
    .onEnd(() => {
      onPressActiveEnd && runOnJS(onPressActiveEnd)();
      runOnJS(changePressActive)(false);
    })
    .minDistance(0);

  return (
    <GestureHandlerRootView style={{ flex: 1 }}>
      <GestureDetector gesture={pan}>
        <Canvas style={{ flex: 1 }} onLayout={onLayout}>
          {children({
            paths,
            isPressActive: isPressActive,
            activePressX: activePressX,
            activePressY: activePressY,
            xScale,
            yScale,
            chartBounds,
          })}
        </Canvas>
      </GestureDetector>
    </GestureHandlerRootView>
  );
}

LineChart.defaultProps = {
  curve: "linear",
  chartType: "line",
  xScaleType: "linear",
  yScaleType: "linear",
};<|MERGE_RESOLUTION|>--- conflicted
+++ resolved
@@ -23,11 +23,8 @@
 } from "react-native-gesture-handler";
 import { findClosestPoint } from "../utils/findClosestPoint";
 import { valueFromSidedNumber } from "../utils/valueFromSidedNumber";
-<<<<<<< HEAD
-=======
 import type { ScaleLinear } from "d3-scale";
 import { useHasGrid } from "../utils/useHasGrid";
->>>>>>> d8bd85b0
 
 type LineChartProps<
   T extends InputDatum,
@@ -100,14 +97,10 @@
       {} as TransformedData<T, XK, YK>["y"],
     ),
   });
-<<<<<<< HEAD
+
+  const { hasGrid, font, labelOffset, formatYLabel } = useHasGrid(children);
+
   const { paths, xScale, yScale, chartBounds } = React.useMemo(() => {
-=======
-
-  const { hasGrid, font, labelOffset, formatYLabel } = useHasGrid(children);
-
-  const { paths, xScale, yScale } = React.useMemo(() => {
->>>>>>> d8bd85b0
     const { xScale, yScale, ..._tData } = transformInputData({
       data,
       xKey,
